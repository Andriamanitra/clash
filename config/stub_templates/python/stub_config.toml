--- conflicted
+++ resolved
@@ -21,8 +21,6 @@
     "as", "def", "from", "nonlocal", "while",
     "assert", "del", "global", "not", "with",
     "async", "elif", "if", "or", "yield",
-<<<<<<< HEAD
-
     # https://docs.python.org/3/library/functions.html
     "abs", "aiter", "all", "anext", "any", "ascii", "bin", "bool",
     "breakpoint", "bytearray", "bytes", "callable", "chr", "classmethod",
@@ -34,6 +32,4 @@
     "pow", "print", "property", "range", "repr", "reversed", "round", "set",
     "setattr", "slice", "sorted", "staticmethod", "str", "sum", "super",
     "tuple", "type", "vars", "zip", "__import__",
-=======
->>>>>>> f8c00897
 ]