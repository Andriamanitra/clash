--- conflicted
+++ resolved
@@ -59,19 +59,10 @@
                         .default_value("true")
                         .default_missing_value("true")
                 )
-<<<<<<< HEAD
                 .arg(
                     arg!([PUBLIC_HANDLE] "hexadecimal handle of the clash")
                         .value_parser(value_parser!(PublicHandle))
                 )
-                .arg(
-                    arg!(-'t' --"testcases" [TESTCASE_NUM] "show the inputs of the testset (shows all if no extra args)")
-                        .action(clap::ArgAction::Append)
-                        .value_parser(value_parser!(usize))
-                )
-=======
-                .arg(arg!([PUBLIC_HANDLE] "hexadecimal handle of the clash"))
->>>>>>> bf7454c2
                 .arg(arg!(-'r' --"reverse" "print the clash in reverse mode"))
         )
         .subcommand(
@@ -104,17 +95,14 @@
                 .arg(arg!(--"auto-advance" "automatically move on to next clash if all test cases pass"))
                 .arg(arg!(--"ignore-failures" "run all tests despite failures"))
                 .arg(
-<<<<<<< HEAD
-                    arg!([PUBLIC_HANDLE] "hexadecimal handle of the clash")
-                        .value_parser(value_parser!(PublicHandle))
-                )
-=======
                     arg!(--"testcases" <TESTCASE_INDICES> "indices of the testcases to run (separated by commas)")
                         .value_parser(value_parser!(u64).range(1..99))
                         .value_delimiter(',')
                 )
-                .arg(arg!([PUBLIC_HANDLE] "hexadecimal handle of the clash"))
->>>>>>> bf7454c2
+                .arg(
+                    arg!([PUBLIC_HANDLE] "hexadecimal handle of the clash")
+                        .value_parser(value_parser!(PublicHandle))
+                )
                 .after_help(
                     "If a --build-command is specified, it will be executed once before running any of the test cases. \
                     The --command is required and will be executed once per test case.\
