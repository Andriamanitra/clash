use clap::{arg, Command};
use directories::ProjectDirs;
<<<<<<< HEAD
use anyhow::Result;
=======
use rand::seq::IteratorRandom;
use std::path::PathBuf;
use serde_json;
>>>>>>> 957a7440

mod app;
use clash::Clash;
use app::App;

pub enum TestRunResult {
    Success,
    WrongOutput {
        stdout: String,
        stderr: String
    },
    RuntimeError {
        stderr: String
    }
}

pub fn run_test(run: &mut std::process::Command, testcase: &clash::ClashTestCase) -> Result<TestRunResult> {
    let mut run = run
        .stdin(std::process::Stdio::piped())
        .stdout(std::process::Stdio::piped())
        .stderr(std::process::Stdio::piped())
        .spawn()?;

    let mut stdin = run.stdin.as_mut().unwrap();
    std::io::Write::write(&mut stdin, testcase.test_in.as_bytes())?;

    let output = run.wait_with_output()?;
    let stdout = String::from_utf8(output.stdout)?;
    let stdout = stdout.trim_end().to_string();
    let stderr = String::from_utf8(output.stderr)?;
    if stdout == testcase.test_out {
        Ok(TestRunResult::Success)
    } else if output.status.success() {
        Ok(TestRunResult::WrongOutput{stdout, stderr})
    } else {
        Ok(TestRunResult::RuntimeError{stderr})
    }
}

fn cli() -> Command {
    Command::new("clash")
        .about("Clash CLI")
        .version(clap::crate_version!())
        .subcommand_required(true)
        .arg_required_else_help(true)
        .subcommand(
            Command::new("show")
                .about("Show clash")
                .arg(arg!(--"raw" "do not parse the clash"))
                .arg(arg!([PUBLIC_HANDLE] "hexadecimal handle of the clash"))
        )
        .subcommand(
            Command::new("next")
                .about("Select next clash")
                .arg(arg!([PUBLIC_HANDLE] "hexadecimal handle of the clash")),
        )
        .subcommand(
            Command::new("run")
                .about("Test a solution against current clash")
                .arg(arg!(--"build-command" <COMMAND> "command that compiles the solution"))
                .arg(arg!(--"command" <COMMAND> "command that executes the solution").required(true))
                .arg(arg!(--"auto-advance" "automatically move on to next clash if all test cases pass"))
                .arg(arg!(--"ignore-failures" "run all tests despite failures"))
                .arg(arg!([PUBLIC_HANDLE] "hexadecimal handle of the clash"))
        )
        .subcommand(Command::new("status").about("Show status information"))
}

<<<<<<< HEAD
=======
#[derive(Debug, Clone)]
struct PublicHandle(String);
impl std::fmt::Display for PublicHandle {
    fn fmt(&self, f: &mut std::fmt::Formatter) -> std::fmt::Result {
        write!(f, "{}", self.0)
    }
}

struct App {
    clash_dir: PathBuf,
    current_clash_file: PathBuf,
}

impl App {
    fn new(data_dir: &std::path::Path) -> App {
        App {
            clash_dir: data_dir.join("clashes"),
            current_clash_file: data_dir.join("current"),
        }
    }

    fn current_handle(&self) -> Result<PublicHandle> {
        let content = std::fs::read_to_string(&self.current_clash_file)
            .with_context(|| format!("Unable to read {:?}", &self.current_clash_file))?;
        Ok(PublicHandle(content))
    }

    fn handle_from_args(&self, args: &ArgMatches) -> Result<PublicHandle> {
        match args.get_one::<String>("PUBLIC_HANDLE") {
            Some(s) => Ok(PublicHandle(s.to_owned())),
            None => Err(anyhow!("No clash handle given")),
        }
    }

    fn clashes(&self) -> Result<std::fs::ReadDir> {
        std::fs::read_dir(&self.clash_dir).with_context(|| "No clashes stored")
    }

    fn random_handle(&self) -> Result<PublicHandle> {
        let mut rng = rand::thread_rng();
        if let Ok(entry) = self
            .clashes()?
            .choose(&mut rng)
            .expect("No clashes to choose from!")
        {
            let filename = entry
                .file_name()
                .into_string()
                .expect("unable to convert OsString to String (?!?)");
            Ok(PublicHandle(match filename.strip_suffix(".json") {
                Some(handle) => handle.to_string(),
                None => filename,
            }))
        } else {
            Err(anyhow!("Unable to randomize next clash"))
        }
    }

    fn read_clash(&self, handle: &PublicHandle) -> Result<Clash> {
        let clash_file = self.clash_dir.join(format!("{}.json", handle));
        let contents = std::fs::read_to_string(&clash_file)
            .with_context(|| format!("Unable to find clash with handle {}", handle))?;
        let clash: Clash = serde_json::from_str(&contents)
            .with_context(|| format!("Unable to deserialize clash from {:?}", &clash_file))?;
        Ok(clash)
    }

    fn show(&self, args: &ArgMatches) -> Result<()> {
        let handle = self.handle_from_args(args).or_else(|_| self.current_handle())?;
        let clash_file = self.clash_dir.join(format!("{}.json", handle));
        let contents = std::fs::read_to_string(clash_file)
            .with_context(|| format!("Unable to find clash with handle {}", handle))?;
        if args.get_flag("raw") {
            println!("{}", &contents);
            return Ok(())
        }
        let clash: Clash = serde_json::from_str(&contents)?;
        // DEBUG
        // dbg!(contents);
        // println!("{}", serde_json::to_string_pretty(&clash).unwrap());
        clash.pretty_print();
        Ok(())
    }

    fn next(&self, args: &ArgMatches) -> Result<()> {
        let next_handle = self
            .handle_from_args(args)
            .or_else(|_| self.random_handle())?;
        println!("Changed clash to https://codingame.com/contribute/view/{}", next_handle);
        println!(" Local file: {}/{}.json", &self.clash_dir.to_str().unwrap(), next_handle);
        std::fs::write(&self.current_clash_file, next_handle.to_string())?;
        Ok(())
    }

    fn status(&self, _args: &ArgMatches) -> Result<()> {
        println!("Current clash file: {}", self.current_clash_file.display());
        match self.current_handle() {
            Ok(handle) => println!("Current clash: {}", handle),
            Err(_) => println!("Current clash: -"),
        }
        println!("Clash dir: {}", self.clash_dir.display());
        let num_clashes = match self.clashes() {
            Ok(clashes) => clashes.count(),
            Err(_) => 0,
        };
        println!("Number of clashes: {}", num_clashes);
        Ok(())
    }

    fn run(&self, args: &ArgMatches) -> Result<()> {
        let handle = self
            .handle_from_args(args)
            .or_else(|_| self.current_handle())?;

        // Run build
        if let Some(build_cmd) = args.get_one::<String>("build-command") {
            match shlex::split(build_cmd) {
                Some(shlexed_build_cmd) if shlexed_build_cmd.len() > 0 => {
                    let exe = &shlexed_build_cmd[0];
                    let exe_args = &shlexed_build_cmd[1..];
                    let build = std::process::Command::new(exe).args(exe_args).output().with_context(|| format!("Unable to run build-command '{}'", exe))?;
                    if !build.status.success() {
                        if build.stderr.len() > 0 {
                            println!("Build command STDERR:\n{}", String::from_utf8(build.stderr)?);
                        }
                        if build.stdout.len() > 0 {
                            println!("Build command STDOUT:\n{}", String::from_utf8(build.stdout)?);
                        }
                        return Err(anyhow!("Build failed"));
                    }
                }
                _ => return Err(anyhow!("Invalid --build-command")),
            };
        }

        // Run tests
        if let Some(run_cmd) = args.get_one::<String>("command") {
            match shlex::split(run_cmd) {
                Some(shlexed_run_cmd) if shlexed_run_cmd.len() > 0 => {
                    let exe = &shlexed_run_cmd[0];
                    let exe_args = &shlexed_run_cmd[1..];
                    let mut run = std::process::Command::new(exe);
                    let run = run.args(exe_args);
                    let clash = self.read_clash(&handle)?;
                    let ignore_failures = args.get_flag("ignore-failures");
                    let mut num_passed = 0;
                    let total = clash.testcases().len();
                    for testcase in clash.testcases() {
                        match run_test(run, testcase)? {
                            TestRunResult::Success => { num_passed += 1; },
                            TestRunResult::WrongOutput{stderr, stdout} => {
                                if stderr.len() > 0 {
                                    println!("stderr   : {}", stderr);
                                }
                                println!("{}", testcase.title);
                                println!("==== EXPECTED ==\n{}", testcase.test_out);
                                println!("===== ACTUAL ===\n{}", stdout);
                                if !ignore_failures {
                                    break;
                                }
                            },
                            TestRunResult::RuntimeError{stderr} => {
                                println!("{}", stderr);
                                if !ignore_failures {
                                    break;
                                }
                            },
                        }
                    }
                    if num_passed == total {
                        println!("{}/{} tests passed!", num_passed, total);
                        // Move on to next clash if --auto-advance is set
                        if args.get_flag("auto-advance") {
                            let next_handle = self.random_handle()?;
                            std::fs::write(&self.current_clash_file, next_handle.to_string())?;
                            println!("Moving on to next clash...");
                        }
                    } else {
                        println!("{}/{} tests passed", num_passed, total);
                    }
                }
                _ => return Err(anyhow!("Invalid --command")),
            }
        }

        Ok(())
    }
}

>>>>>>> 957a7440
fn main() -> Result<()> {
    // We look for the locally stored clashes here:
    let project_dirs =
        ProjectDirs::from("com", "Clash CLI", "clash").expect("Unable to find project directory");

    let app = App::new(project_dirs.data_dir());

    match cli().get_matches().subcommand() {
        Some(("show", args)) => app.show(args),
        Some(("next", args)) => app.next(args),
        Some(("status", args)) => app.status(args),
        Some(("run", args)) => app.run(args),
        _ => Err(anyhow!("unimplemented subcommand"))
    }
}<|MERGE_RESOLUTION|>--- conflicted
+++ resolved
@@ -1,12 +1,5 @@
 use clap::{arg, Command};
 use directories::ProjectDirs;
-<<<<<<< HEAD
-use anyhow::Result;
-=======
-use rand::seq::IteratorRandom;
-use std::path::PathBuf;
-use serde_json;
->>>>>>> 957a7440
 
 mod app;
 use clash::Clash;
@@ -75,198 +68,6 @@
         .subcommand(Command::new("status").about("Show status information"))
 }
 
-<<<<<<< HEAD
-=======
-#[derive(Debug, Clone)]
-struct PublicHandle(String);
-impl std::fmt::Display for PublicHandle {
-    fn fmt(&self, f: &mut std::fmt::Formatter) -> std::fmt::Result {
-        write!(f, "{}", self.0)
-    }
-}
-
-struct App {
-    clash_dir: PathBuf,
-    current_clash_file: PathBuf,
-}
-
-impl App {
-    fn new(data_dir: &std::path::Path) -> App {
-        App {
-            clash_dir: data_dir.join("clashes"),
-            current_clash_file: data_dir.join("current"),
-        }
-    }
-
-    fn current_handle(&self) -> Result<PublicHandle> {
-        let content = std::fs::read_to_string(&self.current_clash_file)
-            .with_context(|| format!("Unable to read {:?}", &self.current_clash_file))?;
-        Ok(PublicHandle(content))
-    }
-
-    fn handle_from_args(&self, args: &ArgMatches) -> Result<PublicHandle> {
-        match args.get_one::<String>("PUBLIC_HANDLE") {
-            Some(s) => Ok(PublicHandle(s.to_owned())),
-            None => Err(anyhow!("No clash handle given")),
-        }
-    }
-
-    fn clashes(&self) -> Result<std::fs::ReadDir> {
-        std::fs::read_dir(&self.clash_dir).with_context(|| "No clashes stored")
-    }
-
-    fn random_handle(&self) -> Result<PublicHandle> {
-        let mut rng = rand::thread_rng();
-        if let Ok(entry) = self
-            .clashes()?
-            .choose(&mut rng)
-            .expect("No clashes to choose from!")
-        {
-            let filename = entry
-                .file_name()
-                .into_string()
-                .expect("unable to convert OsString to String (?!?)");
-            Ok(PublicHandle(match filename.strip_suffix(".json") {
-                Some(handle) => handle.to_string(),
-                None => filename,
-            }))
-        } else {
-            Err(anyhow!("Unable to randomize next clash"))
-        }
-    }
-
-    fn read_clash(&self, handle: &PublicHandle) -> Result<Clash> {
-        let clash_file = self.clash_dir.join(format!("{}.json", handle));
-        let contents = std::fs::read_to_string(&clash_file)
-            .with_context(|| format!("Unable to find clash with handle {}", handle))?;
-        let clash: Clash = serde_json::from_str(&contents)
-            .with_context(|| format!("Unable to deserialize clash from {:?}", &clash_file))?;
-        Ok(clash)
-    }
-
-    fn show(&self, args: &ArgMatches) -> Result<()> {
-        let handle = self.handle_from_args(args).or_else(|_| self.current_handle())?;
-        let clash_file = self.clash_dir.join(format!("{}.json", handle));
-        let contents = std::fs::read_to_string(clash_file)
-            .with_context(|| format!("Unable to find clash with handle {}", handle))?;
-        if args.get_flag("raw") {
-            println!("{}", &contents);
-            return Ok(())
-        }
-        let clash: Clash = serde_json::from_str(&contents)?;
-        // DEBUG
-        // dbg!(contents);
-        // println!("{}", serde_json::to_string_pretty(&clash).unwrap());
-        clash.pretty_print();
-        Ok(())
-    }
-
-    fn next(&self, args: &ArgMatches) -> Result<()> {
-        let next_handle = self
-            .handle_from_args(args)
-            .or_else(|_| self.random_handle())?;
-        println!("Changed clash to https://codingame.com/contribute/view/{}", next_handle);
-        println!(" Local file: {}/{}.json", &self.clash_dir.to_str().unwrap(), next_handle);
-        std::fs::write(&self.current_clash_file, next_handle.to_string())?;
-        Ok(())
-    }
-
-    fn status(&self, _args: &ArgMatches) -> Result<()> {
-        println!("Current clash file: {}", self.current_clash_file.display());
-        match self.current_handle() {
-            Ok(handle) => println!("Current clash: {}", handle),
-            Err(_) => println!("Current clash: -"),
-        }
-        println!("Clash dir: {}", self.clash_dir.display());
-        let num_clashes = match self.clashes() {
-            Ok(clashes) => clashes.count(),
-            Err(_) => 0,
-        };
-        println!("Number of clashes: {}", num_clashes);
-        Ok(())
-    }
-
-    fn run(&self, args: &ArgMatches) -> Result<()> {
-        let handle = self
-            .handle_from_args(args)
-            .or_else(|_| self.current_handle())?;
-
-        // Run build
-        if let Some(build_cmd) = args.get_one::<String>("build-command") {
-            match shlex::split(build_cmd) {
-                Some(shlexed_build_cmd) if shlexed_build_cmd.len() > 0 => {
-                    let exe = &shlexed_build_cmd[0];
-                    let exe_args = &shlexed_build_cmd[1..];
-                    let build = std::process::Command::new(exe).args(exe_args).output().with_context(|| format!("Unable to run build-command '{}'", exe))?;
-                    if !build.status.success() {
-                        if build.stderr.len() > 0 {
-                            println!("Build command STDERR:\n{}", String::from_utf8(build.stderr)?);
-                        }
-                        if build.stdout.len() > 0 {
-                            println!("Build command STDOUT:\n{}", String::from_utf8(build.stdout)?);
-                        }
-                        return Err(anyhow!("Build failed"));
-                    }
-                }
-                _ => return Err(anyhow!("Invalid --build-command")),
-            };
-        }
-
-        // Run tests
-        if let Some(run_cmd) = args.get_one::<String>("command") {
-            match shlex::split(run_cmd) {
-                Some(shlexed_run_cmd) if shlexed_run_cmd.len() > 0 => {
-                    let exe = &shlexed_run_cmd[0];
-                    let exe_args = &shlexed_run_cmd[1..];
-                    let mut run = std::process::Command::new(exe);
-                    let run = run.args(exe_args);
-                    let clash = self.read_clash(&handle)?;
-                    let ignore_failures = args.get_flag("ignore-failures");
-                    let mut num_passed = 0;
-                    let total = clash.testcases().len();
-                    for testcase in clash.testcases() {
-                        match run_test(run, testcase)? {
-                            TestRunResult::Success => { num_passed += 1; },
-                            TestRunResult::WrongOutput{stderr, stdout} => {
-                                if stderr.len() > 0 {
-                                    println!("stderr   : {}", stderr);
-                                }
-                                println!("{}", testcase.title);
-                                println!("==== EXPECTED ==\n{}", testcase.test_out);
-                                println!("===== ACTUAL ===\n{}", stdout);
-                                if !ignore_failures {
-                                    break;
-                                }
-                            },
-                            TestRunResult::RuntimeError{stderr} => {
-                                println!("{}", stderr);
-                                if !ignore_failures {
-                                    break;
-                                }
-                            },
-                        }
-                    }
-                    if num_passed == total {
-                        println!("{}/{} tests passed!", num_passed, total);
-                        // Move on to next clash if --auto-advance is set
-                        if args.get_flag("auto-advance") {
-                            let next_handle = self.random_handle()?;
-                            std::fs::write(&self.current_clash_file, next_handle.to_string())?;
-                            println!("Moving on to next clash...");
-                        }
-                    } else {
-                        println!("{}/{} tests passed", num_passed, total);
-                    }
-                }
-                _ => return Err(anyhow!("Invalid --command")),
-            }
-        }
-
-        Ok(())
-    }
-}
-
->>>>>>> 957a7440
 fn main() -> Result<()> {
     // We look for the locally stored clashes here:
     let project_dirs =
