--- conflicted
+++ resolved
@@ -503,41 +503,7 @@
             }
             Some(fname) => std::fs::read_to_string(fname)?,
             None if args.get_flag("from-reference") => {
-<<<<<<< HEAD
                 stub::SIMPLE_REFERENCE_STUB.to_owned()
-=======
-                const REFERENCE_STUB: &str = indoc! {r##"
-                    read anInt:int
-                    read aFloat:float
-                    read Long:long
-                    read aWord:word(1)
-                    read boolean:bool
-                    read ABC1ABc1aBC1AbC1abc1:int
-                    read STRING:string(256)
-                    read anInt2:int aFloat2:float Long2:long aWord2:word(1) boolean2:bool
-                    loop anInt read x:int
-                    loop anInt read x:int f:float
-                    loop anInt loop anInt read x:int y:int
-                    loopline anInt x:int
-                    loopline anInt w:word(50)
-                    loopline anInt x:int f:float w:word(50)
-                    write result
-
-                    OUTPUT
-                    An output comment
-
-                    write join(anInt, aFloat, Long, boolean)
-
-                    write join(aWord, "literal", STRING)
-
-                    STATEMENT
-                    This is the statement
-
-                    INPUT
-                    anInt: An input comment over anInt
-                "##};
-                REFERENCE_STUB.to_owned()
->>>>>>> 108af4de
             }
             None => {
                 let handle = self.current_handle()?;
