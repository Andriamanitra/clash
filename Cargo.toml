--- conflicted
+++ resolved
@@ -13,8 +13,5 @@
 rand = "0.8.5"
 serde = { version = "1.0.189", features = ["derive"] }
 serde_json = "1.0.107"
-<<<<<<< HEAD
 shlex = "1.2.0"
-=======
-regex = "1"
->>>>>>> e96689e2
+regex = "1"